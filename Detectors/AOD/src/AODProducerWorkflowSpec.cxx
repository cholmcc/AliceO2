--- conflicted
+++ resolved
@@ -764,7 +764,6 @@
   }
 }
 
-<<<<<<< HEAD
 //------------------------------------------------------------------
 void AODProducerWorkflowDPL::updateMCHeader(MCCollisionCursor& collisionCursor,
                                             XSectionCursor& xSectionCursor,
@@ -803,9 +802,6 @@
 }
 
 void dimensionMCKeepStore(std::vector<std::vector<std::unordered_map<int, int>*>>& store, int Nsources, int NEvents)
-=======
-void dimensionMCKeepStore(std::vector<std::vector<std::unordered_map<int, int>>>& store, int Nsources, int NEvents)
->>>>>>> 76c92b2e
 {
   store.resize(Nsources);
   for (int s = 0; s < Nsources; ++s) {
@@ -923,7 +919,6 @@
     int mcColId = colInfo[0];
     std::vector<MCTrack> const& mcParticles = mcReader.getTracks(source, event);
 
-<<<<<<< HEAD
     auto& preselect = *mToStore[source][event];
 
     offset = updateParticles(mcParticlesCursor,
@@ -937,7 +932,7 @@
                              mMcParticleMom,
                              mMcParticlePos);
 
-=======
+#if 0
         // skip treatment if this particle has not been marked during reconstruction
         // or based on criteria just above
         if (mToStore[source][event].size() > 0 && mToStore[source][event].find(particle) == mToStore[source][event].end()) {
@@ -1056,7 +1051,7 @@
                         truncateFloatFraction((float)mcParticles[particle].Vz(), mMcParticlePos),
                         truncateFloatFraction((float)mcParticles[particle].T(), mMcParticlePos));
     }
->>>>>>> 76c92b2e
+#endif
     mcReader.releaseTracksForSourceAndEvent(source, event);
   }
 }
